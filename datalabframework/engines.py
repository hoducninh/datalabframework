import os

from jinja2 import Template

from . import params
from . import data
from . import utils
from . import project
import elasticsearch.helpers
import json
import pandas

from . import logging
logger = logging.getLogger()

# purpose of engines
# abstract engine init, data read and data write
# and move this information to metadata

# it does not make the code fully engine agnostic though.

engines = dict()

class SparkEngine():
    def __init__(self, name, config):
        from pyspark import SparkContext, SparkConf
        from pyspark.sql import SQLContext

        here = os.path.dirname(os.path.realpath(__file__))

        submit_args = ''

        jars = []
        jars += config.get('jars', [])
        if jars:
            submit_jars = ' '.join(jars)
            submit_args = '{} --jars {}'.format(submit_args, submit_jars)

        packages = config.get('packages', [])
        if packages:
            submit_packages = ','.join(packages)
            submit_args = '{} --packages {}'.format(submit_args, submit_packages)

        submit_args = '{} pyspark-shell'.format(submit_args)

        # os.environ['PYSPARK_SUBMIT_ARGS'] = "--packages org.postgresql:postgresql:42.2.5 pyspark-shell"
        os.environ['PYSPARK_SUBMIT_ARGS'] = submit_args
        print('PYSPARK_SUBMIT_ARGS: {}'.format(submit_args))

        conf = SparkConf()
        if 'jobname' in config:
            conf.setAppName(config.get('jobname'))

        rmd = params.metadata()['providers']
        for v in rmd.values():
            if v['service'] == 'minio':
                conf.set("spark.hadoop.fs.s3a.endpoint", 'http://{}:{}'.format(v['hostname'],v.get('port',9000))) \
                    .set("spark.hadoop.fs.s3a.access.key", v['access']) \
                    .set("spark.hadoop.fs.s3a.secret.key", v['secret']) \
                    .set("spark.hadoop.fs.s3a.impl", "org.apache.hadoop.fs.s3a.S3AFileSystem") \
                    .set("spark.hadoop.fs.s3a.path.style.access", True)
                break

        #set master
        conf.setMaster(config.get('master', 'local[*]'))

        #set log level fro spark
        sc = SparkContext(conf=conf)

        # pyspark set log level method
        # (this will not suppress WARN before starting the context)
        sc.setLogLevel("ERROR")

        self._ctx = SQLContext(sc)
        self.info = {'name': name, 'context':'spark', 'config': config}

    def context(self):
        return self._ctx

    def read(self, resource=None, path=None, provider=None, **kargs):
        md = data.metadata(resource, path, provider)
        if not md:
            print('no valid resource found')
            return

        pmd = md['provider']
        rmd = md['resource']

        url = md['url']

        cache = pmd.get('read',{}).get('cache', False)
        cache = rmd.get('read',{}).get('cache', cache)

        repartition = pmd.get('read',{}).get('repartition', None)
        repartition = rmd.get('read',{}).get('repartition', repartition)

        coalesce = pmd.get('read',{}).get('coalesce', None)
        coalesce = rmd.get('read',{}).get('coalesce', coalesce)

        # override options on provider with options on resource, with option on the read method
        options = utils.merge(pmd.get('read',{}).get('options',{}), rmd.get('read',{}).get('options',{}))
        options = utils.merge(options, kargs)

        if pmd['service'] in ['sqlite', 'mysql', 'postgres', 'mssql']:
            format = pmd.get('format', 'rdbms')
        else:
            format = pmd.get('format', 'parquet')

        if pmd['service'] in ['local', 'hdfs', 'minio']:
            if format=='csv':
                obj= self._ctx.read.csv(url, **options)
            if format=='json':
                obj= self._ctx.read.option('multiLine',True).json(url, **options)
            if format=='jsonl':
                obj= self._ctx.read.json(url, **options)
            elif format=='parquet':
                obj= self._ctx.read.parquet(url, **options)

        elif pmd['service'] == 'sqlite':
            driver = "org.sqlite.JDBC"
            obj =  self._ctx.read \
                .format('jdbc') \
                .option('url', url)\
                .option("dbtable", rmd['path'])\
                .option("driver", driver)\
                .load(**options)

        elif pmd['service'] == 'mysql':
            driver = "com.mysql.cj.jdbc.Driver"
            obj =  self._ctx.read\
                .format('jdbc')\
                .option('url', url)\
                .option("dbtable", rmd['path'])\
                .option("driver", driver)\
                .option("user",pmd['username'])\
                .option('password',pmd['password'])\
                .load(**options)
        elif pmd['service'] == 'postgres':
            driver = "org.postgresql.Driver"
            obj =  self._ctx.read\
                .format('jdbc')\
                .option('url', url)\
                .option("dbtable", rmd['path'])\
                .option("driver", driver)\
                .option("user",pmd['username'])\
                .option('password',pmd['password'])\
                .load(**options)
        elif pmd['service'] == 'mssql':
            driver = "com.microsoft.sqlserver.jdbc.SQLServerDriver"
            obj = self._ctx.read \
                .format('jdbc') \
                .option('url', url) \
                .option("dbtable", rmd['path']) \
                .option("driver", driver) \
                .option("user", pmd['username']) \
                .option('password', pmd['password']) \
                .load(**options)
        elif pmd['service'] == 'elastic':
            # uri = 'http://{}:{}/{}'.format(pmd["hostname"], pmd["port"], md['path'])
            # print(options)
            obj = elastic_read(uri=url, action=options["action"], query=options['query'], format="spark", sparkContext=self._ctx, **kargs)
        else:
            raise('downt know how to handle this')

        obj = obj.repartition(repartition) if repartition else obj
        obj = obj.coalesce(coalesce) if coalesce else obj
        obj = obj.cache() if cache else obj

        #logging
<<<<<<< HEAD
        logger.info({'format':format,'service':pmd['service'],'path':rmd['path'], 'url':md['url']}, extra={'dlf_type':'engine.read'})
=======
        logger.info({'format':pmd.get('format'),'service':pmd['service'],'path':rmd['path'], 'url':md['url']}, extra={'dlf_type':'engine.read'})
>>>>>>> 5d393d87

        return obj

    def write(self, obj, resource=None, path=None, provider=None, **kargs):
        md = data.metadata(resource, path, provider)
        if not md:
            print('no valid resource found')
            return

        pmd = md['provider']
        rmd = md['resource']

        url = md['url']

        cache = pmd.get('read',{}).get('cache', False)
        cache = rmd.get('read',{}).get('cache', cache)

        repartition = pmd.get('write',{}).get('repartition', None)
        repartition = rmd.get('write',{}).get('repartition', repartition)

        coalesce = pmd.get('write',{}).get('coalesce', None)
        coalesce = rmd.get('write',{}).get('coalesce', coalesce)

        # override options on provider with options on resource, with option on the read method
        options = utils.merge(pmd.get('write',{}).get('options',{}), rmd.get('write',{}).get('options',{}))
        options = utils.merge(options, kargs)

        obj = obj.repartition(repartition) if repartition else obj
        obj = obj.coalesce(coalesce) if coalesce else obj
        obj = obj.cache() if cache else obj

        if pmd['service'] in ['sqlite', 'mysql', 'postgres', 'mssql']:
            format = pmd.get('format', 'rdbms')
        else:
            format = pmd.get('format', 'parquet')

        if pmd['service'] in ['local', 'hdfs', 'minio']:
            if format=='csv':
                obj.write.csv(url, **options)
            if format=='json':
                obj.write.option('multiLine',True).json(url, **options)
            if format=='jsonl':
                obj.write.json(url, **options)
            elif format=='parquet':
                obj.write.parquet(url, **options)
            else:
                print('format unknown')

        elif pmd['service'] == 'sqlite':
            driver = "org.sqlite.JDBC"
            obj.write\
                .format('jdbc')\
                .option('url', url)\
                .option("dbtable", rmd['path'])\
                .option("driver", driver)\
                .save(**kargs)

        elif pmd['service'] == 'mysql':
            driver = "com.mysql.cj.jdbc.Driver"
            obj.write\
                .format('jdbc')\
                .option('url', url)\
                .option("dbtable", rmd['path'])\
                .option("driver", driver)\
                .option("user",pmd['username'])\
                .option('password',pmd['password'])\
                .save(**kargs)

        elif pmd['service'] == 'postgres':
            driver = "org.postgresql.Driver"
            obj.write \
                .format('jdbc') \
                .option('url', url) \
                .option("dbtable", rmd['path']) \
                .option("driver", driver) \
                .option("user", pmd['username']) \
                .option('password', pmd['password']) \
                .save(**kargs)
        elif pmd['service'] == 'elastic':
            uri = 'http://{}:{}'.format(pmd["hostname"], pmd["port"])

            # print(options)
            if "mode" in kargs and kargs.get("mode") == "overwrite":
                mode = "overwrite"
            else:
                mode = "append"
            elatic_write(obj, uri, mode, rmd["path"], options["settings"], options["mappings"])
        else:
            raise('downt know how to handle this')

<<<<<<< HEAD
        logger.info({'format':format,'service':pmd['service'], 'path':rmd['path'], 'url':md['url']}, extra={'dlf_type':'engine.write'})
=======
        logger.info({'format': pmd.get('format'), 'service': pmd['service'], 'path': rmd['path'], 'url': md['url']},
                    extra={'dlf_type': 'engine.write'})


def elastic_read(uri, action, query, format="pandas", sparkContext=None, **kargs):
    """
    :param format: pandas|spark|python
    :param uri:
    :param action:
    :param query:
    :param kargs:
    :return:

    sample resource:
    - variables are enclosed in [[ ]] instead of {{ }}
    keywords_search:
        provider: elastic_test
        #index: search_keywords_dev
        path: /search_keywords_dev/keyword/
        search: _search
        query: >
            {
              "size" : 2,
              "from" : 0,
              "query": {
                "function_score": {
                  "query": {
                      "match" : {
                        "query_wo_tones": {"query":"[[query]]", "operator" :"or", "fuzziness":"AUTO"}
                    }
                  },
                  "script_score" : {
                      "script" : {
                        "source": "Math.sqrt(doc['impressions'].value)"
                      }
                  },
                  "boost_mode":"multiply"
                }
              }
            }
    :param resource:
    :param path:
    :param provider:
    :param kargs: params to replace in `query` template
    :return: pandas dataframe
    """

    es = elasticsearch.Elasticsearch([uri])
    query = query.replace("[[", "{{").replace("]]", "}}")
    # print(query)
    if kargs:
        template = Template(query)
        query = template.render(kargs)
    else:
        pass
    query = json.loads(query)
    print(query)
    if action == "_search":
        res = es.search(body=query)
    elif action == "_msearch":
        res = es.msearch(body=query)
    else:
        raise ("Don't know how to handle this!")

    hits = res.pop("hits", None)
    # return  hits
    if not hits:
        raise("Error")

    res["total_hits"] = hits["total"]
    res["max_score"] = hits["max_score"]

    hits2 = []
    for hit in hits['hits']:
        hitresult = hit.pop("_source", None)
        hits2.append({**hit, **hitresult})

    # return [res, hits2]
    print("Summary:", res)
    # return hits2
    if format == "python":
        return hits2
    elif format == "pandas":
        return pandas.DataFrame(hits2)
    elif format=="spark":
        return sparkContext.createDataFrame(pandas.DataFrame(hits2))
        # return sparkContext.createDataFrame(pandas.DataFrame(hits2))
    else:
        raise ("Unknown format: " + format)


def elatic_write(obj, uri, mode='append', indexName=None, settings=None, mappings=None):
    """
    :param mode: overwrite | append
    :param obj: spark dataframe, pandas dataframe, or list of Python dictionaries
    :param kargs:
    :return:
    """
    es = elasticsearch.Elasticsearch([uri])
    if mode == "overwrite":
        if isinstance(mappings["properties"], str): # original properties JSON in Elastics format
            # properties: >
            #                 {
            #                     "count": {
            #                         "type": "integer"
            #                     },
            #                     "keyword": {
            #                         "type": "keyword"
            #                     },
            #                     "query": {
            #                         "type": "text",
            #                         "fields": {
            #                             "keyword": {
            #                                 "type": "keyword",
            #                                 "ignore_above": 256
            #                             }
            #                         }
            #                     }
            #                 }
            mappings["properties"] = json.loads(mappings["properties"])
        else: # dictionary
            #             properties:
            #                 count: integer
            #                 keyword: keyword
            #                 query:
            #                     type: text
            #                     fields:
            #                         keyword:
            #                             type: keyword
            #                             ignore_above: 256
            #                 query_wo_tones:
            #                     type: text
            #                     fields:
            #                         keyword:
            #                             type: keyword
            #                             ignore_above: 256
            for k, v in mappings["properties"].items():
                if isinstance(mappings["properties"][k], str):
                    mappings["properties"][k] = {"type":mappings["properties"][k]}

        if isinstance(settings, str):  # original settings JSON in Elastics format
            #       settings: >
            #                 {
            #                     "index": {
            #                         "number_of_shards": 1,
            #                         "number_of_replicas": 3,
            #                         "mapping": {
            #                             "total_fields": {
            #                                 "limit": "1024"
            #                             }
            #                         }
            #                     }
            #                 }
            settings = json.loads(settings)
        else: # yaml object parsed into python dictionary
            #         settings:
            #             index:
            #                 number_of_shards: 1
            #                 number_of_replicas: 3
            #                 mapping:
            #                     total_fields:
            #                         limit: 1024
            pass

        print(settings)
        print(mappings["properties"])

        if not settings or not settings:
            raise ("'settings' and 'mappings' are required for 'overwrite' mode!")
        es.indices.delete(index=indexName, ignore=404)
        es.indices.create(index=indexName, body={
            "settings": settings,
            "mappings": {
                mappings["doc_type"]: {
                    "properties": mappings["properties"]
                }
            }
        })
    else: # append
        pass

    import pandas.core.frame
    import pyspark.sql.dataframe
    import numpy as np
    if isinstance(obj, pandas.core.frame.DataFrame):
        obj = obj.replace({np.nan:None}).to_dict(orient='records')
    elif isinstance(obj, pyspark.sql.dataframe.DataFrame):
        obj = obj.toPandas().replace({np.nan:None}).to_dict(orient='records')
    else: # python list of python dictionaries
        pass

    from collections import deque
    deque(elasticsearch.helpers.parallel_bulk(es, obj, index=indexName,
                                              doc_type=mappings["doc_type"]), maxlen=0)
    es.indices.refresh()

>>>>>>> 5d393d87

def get(name):
    global engines

    #get
    engine = engines.get(name)

    if not engine:
        #create
        md = params.metadata()
        cn = md['engines'].get(name)
        config = cn.get('config', {})

        if cn['context']=='spark':
            engine = SparkEngine(name, config)
            engines[name] = engine

    return engine<|MERGE_RESOLUTION|>--- conflicted
+++ resolved
@@ -167,11 +167,7 @@
         obj = obj.cache() if cache else obj
 
         #logging
-<<<<<<< HEAD
         logger.info({'format':format,'service':pmd['service'],'path':rmd['path'], 'url':md['url']}, extra={'dlf_type':'engine.read'})
-=======
-        logger.info({'format':pmd.get('format'),'service':pmd['service'],'path':rmd['path'], 'url':md['url']}, extra={'dlf_type':'engine.read'})
->>>>>>> 5d393d87
 
         return obj
 
@@ -262,11 +258,7 @@
         else:
             raise('downt know how to handle this')
 
-<<<<<<< HEAD
         logger.info({'format':format,'service':pmd['service'], 'path':rmd['path'], 'url':md['url']}, extra={'dlf_type':'engine.write'})
-=======
-        logger.info({'format': pmd.get('format'), 'service': pmd['service'], 'path': rmd['path'], 'url': md['url']},
-                    extra={'dlf_type': 'engine.write'})
 
 
 def elastic_read(uri, action, query, format="pandas", sparkContext=None, **kargs):
@@ -461,7 +453,6 @@
                                               doc_type=mappings["doc_type"]), maxlen=0)
     es.indices.refresh()
 
->>>>>>> 5d393d87
 
 def get(name):
     global engines
